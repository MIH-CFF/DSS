--- conflicted
+++ resolved
@@ -1,5 +1,4 @@
 from imports import *
-<<<<<<< HEAD
 class Loading(QDialog):
     def __init__(self):
         super().__init__()
@@ -44,7 +43,6 @@
         except Exception as e:
             self.error.emit(e)
         
-=======
 
 def resource_path(relative_path):
     """Get absolute path to resource, works for dev and for PyInstaller"""
@@ -66,7 +64,6 @@
         pixmap.fill(Qt.GlobalColor.lightGray)
         return pixmap
 
->>>>>>> 270c69bd
 class PhyloTreeWindow(QMainWindow):
     def __init__(self):
         super().__init__()
